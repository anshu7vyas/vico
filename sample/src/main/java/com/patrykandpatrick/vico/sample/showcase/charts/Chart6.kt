/*
 * Copyright 2023 by Patryk Goworowski and Patrick Michalik.
 *
 * Licensed under the Apache License, Version 2.0 (the "License");
 * you may not use this file except in compliance with the License.
 * You may obtain a copy of the License at
 *
 *     http://www.apache.org/licenses/LICENSE-2.0
 *
 * Unless required by applicable law or agreed to in writing, software
 * distributed under the License is distributed on an "AS IS" BASIS,
 * WITHOUT WARRANTIES OR CONDITIONS OF ANY KIND, either express or implied.
 * See the License for the specific language governing permissions and
 * limitations under the License.
 */

package com.patrykandpatrick.vico.sample.showcase.charts

import android.graphics.Typeface
import androidx.compose.runtime.Composable
import androidx.compose.runtime.remember
import androidx.compose.ui.graphics.Color
import androidx.compose.ui.unit.dp
import androidx.compose.ui.viewinterop.AndroidViewBinding
<<<<<<< HEAD
import com.patrykandpatrick.vico.compose.axis.horizontal.bottomAxis
import com.patrykandpatrick.vico.compose.axis.vertical.startAxis
import com.patrykandpatrick.vico.compose.chart.CartesianChartHost
import com.patrykandpatrick.vico.compose.chart.column.columnChart
=======
import com.patrykandpatrick.vico.compose.axis.horizontal.rememberBottomAxis
import com.patrykandpatrick.vico.compose.axis.vertical.rememberStartAxis
import com.patrykandpatrick.vico.compose.chart.CartesianChartHost
import com.patrykandpatrick.vico.compose.chart.layer.rememberColumnCartesianLayer
import com.patrykandpatrick.vico.compose.chart.rememberCartesianChart
>>>>>>> a9adfdbd
import com.patrykandpatrick.vico.compose.component.shapeComponent
import com.patrykandpatrick.vico.compose.component.textComponent
import com.patrykandpatrick.vico.compose.dimensions.dimensionsOf
import com.patrykandpatrick.vico.compose.style.ProvideChartStyle
import com.patrykandpatrick.vico.compose.style.currentChartStyle
import com.patrykandpatrick.vico.core.axis.AxisPosition
import com.patrykandpatrick.vico.core.axis.formatter.AxisValueFormatter
import com.patrykandpatrick.vico.core.axis.horizontal.HorizontalAxis
import com.patrykandpatrick.vico.core.chart.decoration.ThresholdLine
import com.patrykandpatrick.vico.core.chart.layer.ColumnCartesianLayer
import com.patrykandpatrick.vico.core.component.shape.LineComponent
import com.patrykandpatrick.vico.core.component.shape.Shapes
import com.patrykandpatrick.vico.core.model.CartesianChartModelProducer
import com.patrykandpatrick.vico.databinding.Chart6Binding
import com.patrykandpatrick.vico.sample.showcase.UISystem
import com.patrykandpatrick.vico.sample.showcase.rememberChartStyle
import com.patrykandpatrick.vico.sample.showcase.rememberMarker

@Composable
internal fun Chart6(
    uiSystem: UISystem,
    modelProducer: CartesianChartModelProducer,
) {
    when (uiSystem) {
        UISystem.Compose -> ComposeChart6(modelProducer)
        UISystem.Views -> ViewChart6(modelProducer)
    }
}

@Composable
private fun ComposeChart6(modelProducer: CartesianChartModelProducer) {
    val thresholdLine = rememberThresholdLine()
    ProvideChartStyle(rememberChartStyle(chartColors)) {
<<<<<<< HEAD
        val defaultColumns = currentChartStyle.columnChart.columns
        CartesianChartHost(
            chart = columnChart(
                columns = remember(defaultColumns) {
                    defaultColumns.map { defaultColumn ->
                        LineComponent(
                            defaultColumn.color,
                            defaultColumn.thicknessDp,
                            Shapes.cutCornerShape(topLeftPercent = COLUMN_CORNER_CUT_SIZE_PERCENT),
                        )
                    }
                },
                mergeMode = ColumnChart.MergeMode.Grouped,
                decorations = remember(thresholdLine) { listOf(thresholdLine) },
            ),
            chartModelProducer = chartEntryModelProducer,
            startAxis = startAxis(),
            bottomAxis = bottomAxis(valueFormatter = bottomAxisValueFormatter),
=======
        val defaultColumns = currentChartStyle.columnLayer.columns
        CartesianChartHost(
            chart =
                rememberCartesianChart(
                    rememberColumnCartesianLayer(
                        remember(defaultColumns) {
                            defaultColumns.map { defaultColumn ->
                                LineComponent(
                                    defaultColumn.color,
                                    defaultColumn.thicknessDp,
                                    Shapes.cutCornerShape(topLeftPercent = COLUMN_CORNER_CUT_SIZE_PERCENT),
                                )
                            }
                        },
                        mergeMode = ColumnCartesianLayer.MergeMode.Grouped,
                    ),
                    decorations = remember(thresholdLine) { listOf(thresholdLine) },
                ),
            modelProducer = modelProducer,
            startAxis = rememberStartAxis(),
            bottomAxis = rememberBottomAxis(valueFormatter = bottomAxisValueFormatter),
>>>>>>> a9adfdbd
            marker = rememberMarker(),
            runInitialAnimation = false,
        )
    }
}

@Composable
private fun ViewChart6(modelProducer: CartesianChartModelProducer) {
    val thresholdLine = rememberThresholdLine()
    val decorations = remember(thresholdLine) { listOf(thresholdLine) }
    val marker = rememberMarker()
    AndroidViewBinding(Chart6Binding::inflate) {
        with(chartView) {
            chart?.setDecorations(decorations)
            runInitialAnimation = false
            this.modelProducer = modelProducer
            (bottomAxis as? HorizontalAxis<AxisPosition.Horizontal.Bottom>)?.valueFormatter = bottomAxisValueFormatter
            this.marker = marker
        }
    }
}

@Composable
private fun rememberThresholdLine(): ThresholdLine {
    val label =
        textComponent(
            color = Color.Black,
            background = shapeComponent(Shapes.rectShape, color4),
            padding = thresholdLineLabelPadding,
            margins = thresholdLineLabelMargins,
            typeface = Typeface.MONOSPACE,
        )
    val line = shapeComponent(color = thresholdLineColor)
    return remember(label, line) {
        ThresholdLine(thresholdRange = thresholdLineValueRange, labelComponent = label, lineComponent = line)
    }
}

private const val COLOR_1_CODE = 0xff3e6558
private const val COLOR_2_CODE = 0xff5e836a
private const val COLOR_3_CODE = 0xffa5ba8e
private const val COLOR_4_CODE = 0xffe9e5af
private const val THRESHOLD_LINE_VALUE_RANGE_START = 7f
private const val THRESHOLD_LINE_VALUE_RANGE_END = 14f
private const val THRESHOLD_LINE_ALPHA = .36f
private const val COLUMN_CORNER_CUT_SIZE_PERCENT = 50

private val color1 = Color(COLOR_1_CODE)
private val color2 = Color(COLOR_2_CODE)
private val color3 = Color(COLOR_3_CODE)
private val color4 = Color(COLOR_4_CODE)
private val chartColors = listOf(color1, color2, color3)
private val thresholdLineValueRange = THRESHOLD_LINE_VALUE_RANGE_START..THRESHOLD_LINE_VALUE_RANGE_END
private val thresholdLineLabelHorizontalPaddingValue = 8.dp
private val thresholdLineLabelVerticalPaddingValue = 2.dp
private val thresholdLineLabelMarginValue = 4.dp
private val thresholdLineLabelPadding =
    dimensionsOf(thresholdLineLabelHorizontalPaddingValue, thresholdLineLabelVerticalPaddingValue)
private val thresholdLineLabelMargins = dimensionsOf(thresholdLineLabelMarginValue)
private val thresholdLineColor = color4.copy(THRESHOLD_LINE_ALPHA)
private val daysOfWeek = listOf("Mon", "Tue", "Wed", "Thu", "Fri", "Sat", "Sun")
private val bottomAxisValueFormatter =
    AxisValueFormatter<AxisPosition.Horizontal.Bottom> { x, _, _ -> daysOfWeek[x.toInt() % daysOfWeek.size] }<|MERGE_RESOLUTION|>--- conflicted
+++ resolved
@@ -22,18 +22,11 @@
 import androidx.compose.ui.graphics.Color
 import androidx.compose.ui.unit.dp
 import androidx.compose.ui.viewinterop.AndroidViewBinding
-<<<<<<< HEAD
-import com.patrykandpatrick.vico.compose.axis.horizontal.bottomAxis
-import com.patrykandpatrick.vico.compose.axis.vertical.startAxis
-import com.patrykandpatrick.vico.compose.chart.CartesianChartHost
-import com.patrykandpatrick.vico.compose.chart.column.columnChart
-=======
 import com.patrykandpatrick.vico.compose.axis.horizontal.rememberBottomAxis
 import com.patrykandpatrick.vico.compose.axis.vertical.rememberStartAxis
 import com.patrykandpatrick.vico.compose.chart.CartesianChartHost
 import com.patrykandpatrick.vico.compose.chart.layer.rememberColumnCartesianLayer
 import com.patrykandpatrick.vico.compose.chart.rememberCartesianChart
->>>>>>> a9adfdbd
 import com.patrykandpatrick.vico.compose.component.shapeComponent
 import com.patrykandpatrick.vico.compose.component.textComponent
 import com.patrykandpatrick.vico.compose.dimensions.dimensionsOf
@@ -67,26 +60,6 @@
 private fun ComposeChart6(modelProducer: CartesianChartModelProducer) {
     val thresholdLine = rememberThresholdLine()
     ProvideChartStyle(rememberChartStyle(chartColors)) {
-<<<<<<< HEAD
-        val defaultColumns = currentChartStyle.columnChart.columns
-        CartesianChartHost(
-            chart = columnChart(
-                columns = remember(defaultColumns) {
-                    defaultColumns.map { defaultColumn ->
-                        LineComponent(
-                            defaultColumn.color,
-                            defaultColumn.thicknessDp,
-                            Shapes.cutCornerShape(topLeftPercent = COLUMN_CORNER_CUT_SIZE_PERCENT),
-                        )
-                    }
-                },
-                mergeMode = ColumnChart.MergeMode.Grouped,
-                decorations = remember(thresholdLine) { listOf(thresholdLine) },
-            ),
-            chartModelProducer = chartEntryModelProducer,
-            startAxis = startAxis(),
-            bottomAxis = bottomAxis(valueFormatter = bottomAxisValueFormatter),
-=======
         val defaultColumns = currentChartStyle.columnLayer.columns
         CartesianChartHost(
             chart =
@@ -108,7 +81,6 @@
             modelProducer = modelProducer,
             startAxis = rememberStartAxis(),
             bottomAxis = rememberBottomAxis(valueFormatter = bottomAxisValueFormatter),
->>>>>>> a9adfdbd
             marker = rememberMarker(),
             runInitialAnimation = false,
         )
