--- conflicted
+++ resolved
@@ -24,19 +24,12 @@
 import androidx.compose.ui.graphics.Color
 import androidx.compose.ui.tooling.preview.Preview
 import androidx.compose.ui.unit.dp
-<<<<<<< HEAD
-import com.patrykandpatrick.vico.compose.axis.vertical.startAxis
-import com.patrykandpatrick.vico.compose.chart.CartesianChartHost
-import com.patrykandpatrick.vico.compose.chart.line.lineChart
-import com.patrykandpatrick.vico.compose.chart.line.lineSpec
-=======
 import com.patrykandpatrick.vico.compose.axis.vertical.rememberStartAxis
 import com.patrykandpatrick.vico.compose.chart.CartesianChartHost
 import com.patrykandpatrick.vico.compose.chart.layer.lineSpec
 import com.patrykandpatrick.vico.compose.chart.layer.rememberLineCartesianLayer
 import com.patrykandpatrick.vico.compose.chart.rememberCartesianChart
 import com.patrykandpatrick.vico.compose.component.shape.shader.color
->>>>>>> a9adfdbd
 import com.patrykandpatrick.vico.compose.component.shape.shader.verticalGradient
 import com.patrykandpatrick.vico.core.chart.values.AxisValueOverrider
 import com.patrykandpatrick.vico.core.component.shape.shader.DynamicShaders
@@ -102,11 +95,7 @@
 @Composable
 public fun RegularLineChart() {
     CartesianChartHost(
-<<<<<<< HEAD
-        chart = lineChart(),
-=======
         chart = rememberCartesianChart(rememberLineCartesianLayer()),
->>>>>>> a9adfdbd
         model = model1,
         startAxis = rememberStartAxis(),
     )
@@ -116,16 +105,9 @@
 @Composable
 public fun RegularLineChartExpanded() {
     CartesianChartHost(
-<<<<<<< HEAD
-        chart = lineChart(
-            axisValuesOverrider = AxisValuesOverrider.fixed(
-                minY = -1f,
-                maxY = 5f,
-=======
         chart =
             rememberCartesianChart(
                 rememberLineCartesianLayer(axisValueOverrider = AxisValueOverrider.fixed(minY = -1f, maxY = 5f)),
->>>>>>> a9adfdbd
             ),
         model = model1,
         startAxis = rememberStartAxis(),
@@ -136,16 +118,9 @@
 @Composable
 public fun RegularLineChartCollapsed() {
     CartesianChartHost(
-<<<<<<< HEAD
-        chart = lineChart(
-            axisValuesOverrider = AxisValuesOverrider.fixed(
-                minY = 1f,
-                maxY = 3f,
-=======
         chart =
             rememberCartesianChart(
                 rememberLineCartesianLayer(axisValueOverrider = AxisValueOverrider.fixed(minY = 1f, maxY = 3f)),
->>>>>>> a9adfdbd
             ),
         model = model1,
         startAxis = rememberStartAxis(),
@@ -156,16 +131,6 @@
 @Composable
 public fun ComposedLineChart() {
     CartesianChartHost(
-<<<<<<< HEAD
-        chart = lineChart() + lineChart(
-            lines = listOf(
-                lineSpec(
-                    lineColor = Color.Blue,
-                    lineBackgroundShader = verticalGradient(
-                        colors = arrayOf(
-                            Color.Blue.copy(alpha = 0.4f),
-                            Color.Blue.copy(alpha = 0f),
-=======
         chart =
             rememberCartesianChart(
                 rememberLineCartesianLayer(),
@@ -177,7 +142,6 @@
                                 verticalGradient(
                                     arrayOf(Color.Blue.copy(alpha = 0.4f), Color.Blue.copy(alpha = 0f)),
                                 ),
->>>>>>> a9adfdbd
                         ),
                     ),
                 ),
@@ -191,22 +155,10 @@
 @Composable
 public fun ComposedLineChartCollapsed() {
     CartesianChartHost(
-<<<<<<< HEAD
-        chart = lineChart(
-            axisValuesOverrider = AxisValuesOverrider.fixed(
-                minY = 1f,
-                maxY = 3f,
-            ),
-        ) + lineChart(
-            axisValuesOverrider = AxisValuesOverrider.fixed(
-                minY = 1f,
-                maxY = 3f,
-=======
         chart =
             rememberCartesianChart(
                 rememberLineCartesianLayer(axisValueOverrider = AxisValueOverrider.fixed(minY = 1f, maxY = 3f)),
                 rememberLineCartesianLayer(axisValueOverrider = AxisValueOverrider.fixed(minY = 1f, maxY = 3f)),
->>>>>>> a9adfdbd
             ),
         model = model2,
         startAxis = rememberStartAxis(),
