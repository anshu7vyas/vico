--- conflicted
+++ resolved
@@ -17,12 +17,8 @@
 package com.patrykandpatrick.vico.core.context
 
 import android.graphics.RectF
-<<<<<<< HEAD
-import com.patrykandpatrick.vico.core.chart.values.ChartValuesManager
-=======
 import com.patrykandpatrick.vico.core.chart.layout.HorizontalLayout
 import com.patrykandpatrick.vico.core.chart.values.ChartValues
->>>>>>> a9adfdbd
 
 /**
  * [MeasureContext] holds data used by various chart components during the measuring and drawing phases.
@@ -34,14 +30,11 @@
     public val canvasBounds: RectF
 
     /**
-<<<<<<< HEAD
-=======
      * The chart’s [ChartValues].
      */
     public val chartValues: ChartValues
 
     /**
->>>>>>> a9adfdbd
      * The pixel density.
      */
     public val density: Float
@@ -52,8 +45,6 @@
     public val isLtr: Boolean
 
     /**
-<<<<<<< HEAD
-=======
      * Whether horizontal scrolling is enabled.
      */
     public val isHorizontalScrollEnabled: Boolean
@@ -64,7 +55,6 @@
     public val horizontalLayout: HorizontalLayout
 
     /**
->>>>>>> a9adfdbd
      * A multiplier used to ensure support for both left-to-right and right-to-left layouts. Values such as translation
      * deltas are multiplied by this value. [layoutDirectionMultiplier] is equal to `1f` if [isLtr] is `true`, and `-1f`
      * otherwise.
