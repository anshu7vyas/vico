/*
 * Copyright 2023 by Patryk Goworowski and Patrick Michalik.
 *
 * Licensed under the Apache License, Version 2.0 (the "License");
 * you may not use this file except in compliance with the License.
 * You may obtain a copy of the License at
 *
 *     http://www.apache.org/licenses/LICENSE-2.0
 *
 * Unless required by applicable law or agreed to in writing, software
 * distributed under the License is distributed on an "AS IS" BASIS,
 * WITHOUT WARRANTIES OR CONDITIONS OF ANY KIND, either express or implied.
 * See the License for the specific language governing permissions and
 * limitations under the License.
 */

package com.patrykandpatrick.vico.core.axis.vertical

import com.patrykandpatrick.vico.core.axis.AxisItemPlacer
import com.patrykandpatrick.vico.core.axis.AxisPosition
import com.patrykandpatrick.vico.core.chart.draw.CartesianChartDrawContext
import com.patrykandpatrick.vico.core.chart.values.ChartValues
import com.patrykandpatrick.vico.core.context.CartesianMeasureContext
import com.patrykandpatrick.vico.core.extension.half
import kotlin.math.max

internal class DefaultVerticalAxisItemPlacer(
    private val maxItemCount: (ChartValues) -> Int,
    private val shiftTopLines: Boolean,
) : AxisItemPlacer.Vertical {
<<<<<<< HEAD
    init {
        require(maxItemCount >= 0) { "`maxItemCount` must be nonnegative." }
    }

    override fun getShiftTopLines(context: CartesianChartDrawContext): Boolean = shiftTopLines
=======
    override fun getShiftTopLines(chartDrawContext: ChartDrawContext): Boolean = shiftTopLines
>>>>>>> 808daec2

    override fun getLabelValues(
        context: CartesianChartDrawContext,
        axisHeight: Float,
        maxLabelHeight: Float,
        position: AxisPosition.Vertical,
    ) = getWidthMeasurementLabelValues(context, axisHeight, maxLabelHeight, position)

<<<<<<< HEAD
    public override fun getWidthMeasurementLabelValues(
        context: CartesianMeasureContext,
=======
    override fun getWidthMeasurementLabelValues(
        context: MeasureContext,
>>>>>>> 808daec2
        axisHeight: Float,
        maxLabelHeight: Float,
        position: AxisPosition.Vertical,
    ): List<Float> {
        val maxItemCount = context.getMaxItemCount()
        if (maxItemCount == 0) return emptyList()
        val yRange = context.chartValues.getYRange(position)
        return if (yRange.minY * yRange.maxY >= 0) {
            getSimpleLabelValues(maxItemCount, axisHeight, maxLabelHeight, yRange)
        } else {
            getMixedLabelValues(maxItemCount, axisHeight, maxLabelHeight, yRange)
        }
    }

<<<<<<< HEAD
    public override fun getHeightMeasurementLabelValues(
        context: CartesianMeasureContext,
=======
    override fun getHeightMeasurementLabelValues(
        context: MeasureContext,
>>>>>>> 808daec2
        position: AxisPosition.Vertical,
    ): List<Float> {
        val yRange = context.chartValues.getYRange(position)
        return listOf(yRange.minY, (yRange.minY + yRange.maxY).half, yRange.maxY)
    }

    override fun getTopVerticalAxisInset(
        context: MeasureContext,
        verticalLabelPosition: VerticalAxis.VerticalLabelPosition,
        maxLabelHeight: Float,
        maxLineThickness: Float,
    ) = when {
        context.getMaxItemCount() == 0 -> 0f

        verticalLabelPosition == VerticalAxis.VerticalLabelPosition.Top ->
            maxLabelHeight + (if (shiftTopLines) maxLineThickness else -maxLineThickness).half

        verticalLabelPosition == VerticalAxis.VerticalLabelPosition.Center ->
            (max(maxLabelHeight, maxLineThickness) + if (shiftTopLines) maxLineThickness else -maxLineThickness).half

        else -> if (shiftTopLines) maxLineThickness else 0f
    }

    override fun getBottomVerticalAxisInset(
        context: MeasureContext,
        verticalLabelPosition: VerticalAxis.VerticalLabelPosition,
        maxLabelHeight: Float,
        maxLineThickness: Float,
    ): Float =
        when {
            context.getMaxItemCount() == 0 -> 0f
            verticalLabelPosition == VerticalAxis.VerticalLabelPosition.Top -> maxLineThickness

            verticalLabelPosition == VerticalAxis.VerticalLabelPosition.Center ->
                (maxOf(maxLabelHeight, maxLineThickness) + maxLineThickness).half

            else -> maxLabelHeight + maxLineThickness.half
        }

    private fun getSimpleLabelValues(
        maxItemCount: Int,
        axisHeight: Float,
        maxLabelHeight: Float,
        yRange: ChartValues.YRange,
    ): List<Float> {
        val values = mutableListOf(yRange.minY)
        if (maxItemCount == 1) return values
        val extraItemCount = (axisHeight / maxLabelHeight).toInt().coerceAtMost(maxItemCount - 1)
        val step = yRange.length / extraItemCount
        repeat(extraItemCount) { values += yRange.minY + (it + 1) * step }
        return values
    }

    private fun getMixedLabelValues(
        maxItemCount: Int,
        axisHeight: Float,
        maxLabelHeight: Float,
        yRange: ChartValues.YRange,
    ): List<Float> {
        val values = mutableListOf(0f)
        if (maxItemCount == 1) return values
        val topHeight = yRange.maxY / yRange.length * axisHeight
        val bottomHeight = -yRange.minY / yRange.length * axisHeight
        val maxTopItemCount = (maxItemCount - 1) * topHeight / axisHeight
        val maxBottomItemCount = (maxItemCount - 1) * bottomHeight / axisHeight
        val topItemCountByHeight = topHeight / maxLabelHeight
        val bottomItemCountByHeight = bottomHeight / maxLabelHeight
        var topItemCount = topItemCountByHeight.coerceAtMost(maxTopItemCount).toInt()
        var bottomItemCount = bottomItemCountByHeight.coerceAtMost(maxBottomItemCount).toInt()
        val currentItemCount = topItemCount + bottomItemCount + 1 // +1 for zero label
        if (currentItemCount < maxItemCount) {
            val isTopNotDenser = topItemCount / topHeight <= bottomItemCount / bottomHeight
            val isTopFillable = topItemCountByHeight - topItemCount >= 1
            val isBottomFillable = bottomItemCountByHeight - bottomItemCount >= 1
            if (isTopFillable && (isTopNotDenser || !isBottomFillable)) {
                topItemCount++
            } else if (isBottomFillable) {
                bottomItemCount++
            }
        }
        if (topItemCount != 0) {
            val step = yRange.maxY / topItemCount
            repeat(topItemCount) { values += (it + 1) * step }
        }
        if (bottomItemCount != 0) {
            val step = yRange.minY / bottomItemCount
            repeat(bottomItemCount) { values += (it + 1) * step }
        }
        return values
    }

    private fun MeasureContext.getMaxItemCount() =
        maxItemCount(chartValues).also { require(it >= 0) { "`maxItemCount` must return a nonnegative value." } }
}<|MERGE_RESOLUTION|>--- conflicted
+++ resolved
@@ -28,15 +28,7 @@
     private val maxItemCount: (ChartValues) -> Int,
     private val shiftTopLines: Boolean,
 ) : AxisItemPlacer.Vertical {
-<<<<<<< HEAD
-    init {
-        require(maxItemCount >= 0) { "`maxItemCount` must be nonnegative." }
-    }
-
-    override fun getShiftTopLines(context: CartesianChartDrawContext): Boolean = shiftTopLines
-=======
-    override fun getShiftTopLines(chartDrawContext: ChartDrawContext): Boolean = shiftTopLines
->>>>>>> 808daec2
+    override fun getShiftTopLines(chartDrawContext: CartesianChartDrawContext): Boolean = shiftTopLines
 
     override fun getLabelValues(
         context: CartesianChartDrawContext,
@@ -45,13 +37,8 @@
         position: AxisPosition.Vertical,
     ) = getWidthMeasurementLabelValues(context, axisHeight, maxLabelHeight, position)
 
-<<<<<<< HEAD
-    public override fun getWidthMeasurementLabelValues(
+    override fun getWidthMeasurementLabelValues(
         context: CartesianMeasureContext,
-=======
-    override fun getWidthMeasurementLabelValues(
-        context: MeasureContext,
->>>>>>> 808daec2
         axisHeight: Float,
         maxLabelHeight: Float,
         position: AxisPosition.Vertical,
@@ -66,13 +53,8 @@
         }
     }
 
-<<<<<<< HEAD
-    public override fun getHeightMeasurementLabelValues(
+    override fun getHeightMeasurementLabelValues(
         context: CartesianMeasureContext,
-=======
-    override fun getHeightMeasurementLabelValues(
-        context: MeasureContext,
->>>>>>> 808daec2
         position: AxisPosition.Vertical,
     ): List<Float> {
         val yRange = context.chartValues.getYRange(position)
@@ -80,7 +62,7 @@
     }
 
     override fun getTopVerticalAxisInset(
-        context: MeasureContext,
+        context: CartesianMeasureContext,
         verticalLabelPosition: VerticalAxis.VerticalLabelPosition,
         maxLabelHeight: Float,
         maxLineThickness: Float,
@@ -97,7 +79,7 @@
     }
 
     override fun getBottomVerticalAxisInset(
-        context: MeasureContext,
+        context: CartesianMeasureContext,
         verticalLabelPosition: VerticalAxis.VerticalLabelPosition,
         maxLabelHeight: Float,
         maxLineThickness: Float,
@@ -164,6 +146,6 @@
         return values
     }
 
-    private fun MeasureContext.getMaxItemCount() =
+    private fun CartesianMeasureContext.getMaxItemCount() =
         maxItemCount(chartValues).also { require(it >= 0) { "`maxItemCount` must return a nonnegative value." } }
 }