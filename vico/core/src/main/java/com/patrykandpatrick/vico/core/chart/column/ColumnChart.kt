--- conflicted
+++ resolved
@@ -312,12 +312,8 @@
                 x = columnCenterX,
                 y = columnTop.coerceIn(bounds.top, bounds.bottom),
                 entry = entry,
-<<<<<<< HEAD
                 color = column.solidOrStrokeColor,
-=======
-                color = column.color,
                 index = index,
->>>>>>> 77160bbe
             )
         }
     }
@@ -329,12 +325,8 @@
             maxX = axisValuesOverrider?.getMaxX(model) ?: maxX ?: model.maxX,
             minY = axisValuesOverrider?.getMinY(model) ?: minY ?: mergeMode.getMinY(model),
             maxY = axisValuesOverrider?.getMaxY(model) ?: maxY ?: mergeMode.getMaxY(model),
-<<<<<<< HEAD
+            xStep = xStep ?: model.xGcd,
             model = model,
-=======
-            xStep = xStep ?: model.xGcd,
-            chartEntryModel = model,
->>>>>>> 77160bbe
             axisPosition = targetVerticalAxisPosition,
         )
     }
