/*
 * Copyright 2023 by Patryk Goworowski and Patrick Michalik.
 *
 * Licensed under the Apache License, Version 2.0 (the "License");
 * you may not use this file except in compliance with the License.
 * You may obtain a copy of the License at
 *
 *     http://www.apache.org/licenses/LICENSE-2.0
 *
 * Unless required by applicable law or agreed to in writing, software
 * distributed under the License is distributed on an "AS IS" BASIS,
 * WITHOUT WARRANTIES OR CONDITIONS OF ANY KIND, either express or implied.
 * See the License for the specific language governing permissions and
 * limitations under the License.
 */

package com.patrykandpatrick.vico.core.entry

import com.patrykandpatrick.vico.core.chart.Chart
import com.patrykandpatrick.vico.core.chart.values.AxisValuesOverrider
import com.patrykandpatrick.vico.core.chart.values.ChartValues
import com.patrykandpatrick.vico.core.entry.composed.ComposedChartEntryModelProducer

/**
 * Contains the data for a [Chart]. Pre-calculates values needed for the rendering of the [Chart].
 *
 * The [Chart] may override [minX], [maxX], [minY], or [maxY] via [AxisValuesOverrider]. These overrides will be used
 * in the [Chart]’s [ChartValues] instance.
 *
 * It’s recommended to delegate the creation of [ChartEntryModel] to [ChartEntryModelProducer] or
 * [ComposedChartEntryModelProducer].
 *
 * @see [ChartValues]
 * @see [ChartEntryModelProducer]
 * @see [ComposedChartEntryModelProducer].
 */
public interface ChartEntryModel : EntryModel<List<ChartEntry>> {

    /**
     * The maximum cumulated y-axis value from among all sets of entries associated by [ChartEntry.x].
     */
    public val stackedPositiveY: Float

    /**
     * The minimum cumulated y-axis value from among all sets of entries associated by [ChartEntry.x].
     */
    public val stackedNegativeY: Float
<<<<<<< HEAD
=======

    /**
     * The greatest common divisor of the _x_ values.
     */
    public val xGcd: Float
>>>>>>> 77160bbe
}<|MERGE_RESOLUTION|>--- conflicted
+++ resolved
@@ -45,12 +45,9 @@
      * The minimum cumulated y-axis value from among all sets of entries associated by [ChartEntry.x].
      */
     public val stackedNegativeY: Float
-<<<<<<< HEAD
-=======
 
     /**
      * The greatest common divisor of the _x_ values.
      */
     public val xGcd: Float
->>>>>>> 77160bbe
 }