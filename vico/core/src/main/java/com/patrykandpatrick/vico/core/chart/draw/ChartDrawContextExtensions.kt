--- conflicted
+++ resolved
@@ -23,11 +23,6 @@
 import com.patrykandpatrick.vico.core.component.shape.ShapeComponent
 import com.patrykandpatrick.vico.core.context.CartesianMeasureContext
 import com.patrykandpatrick.vico.core.context.DrawContext
-<<<<<<< HEAD
-import com.patrykandpatrick.vico.core.entry.ChartEntryModel
-=======
-import com.patrykandpatrick.vico.core.context.MeasureContext
->>>>>>> a9adfdbd
 import com.patrykandpatrick.vico.core.extension.getClosestMarkerEntryModel
 import com.patrykandpatrick.vico.core.marker.Marker
 import com.patrykandpatrick.vico.core.marker.MarkerVisibilityChangeListener
@@ -55,15 +50,11 @@
     horizontalDimensions: HorizontalDimensions,
     chartBounds: RectF,
     horizontalScroll: Float,
-<<<<<<< HEAD
-    autoScaleUp: AutoScaleUp,
-): CartesianChartDrawContext = object : CartesianChartDrawContext, CartesianMeasureContext by measureContext {
-=======
     zoom: Float,
-): ChartDrawContext =
-    object : ChartDrawContext, MeasureContext by measureContext {
-        override val chartBounds: RectF = chartBounds
->>>>>>> a9adfdbd
+): CartesianChartDrawContext =
+    object : CartesianChartDrawContext, CartesianMeasureContext by measureContext {
+
+    override val chartBounds: RectF = chartBounds
 
         override var canvas: Canvas = canvas
 
@@ -92,11 +83,7 @@
  * Draws the provided [marker] on top of the chart at the given [markerTouchPoint] and notifies the
  * [markerVisibilityChangeListener] about the [marker]’s visibility changes.
  */
-<<<<<<< HEAD
-public fun <Model : ChartEntryModel> CartesianChartDrawContext.drawMarker(
-=======
-public fun ChartDrawContext.drawMarker(
->>>>>>> a9adfdbd
+public fun CartesianChartDrawContext.drawMarker(
     marker: Marker,
     markerTouchPoint: Point?,
     chart: CartesianChart,
