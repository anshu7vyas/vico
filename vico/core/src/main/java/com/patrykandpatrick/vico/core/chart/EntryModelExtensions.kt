/*
 * Copyright 2023 by Patryk Goworowski and Patrick Michalik.
 *
 * Licensed under the Apache License, Version 2.0 (the "License");
 * you may not use this file except in compliance with the License.
 * You may obtain a copy of the License at
 *
 *     http://www.apache.org/licenses/LICENSE-2.0
 *
 * Unless required by applicable law or agreed to in writing, software
 * distributed under the License is distributed on an "AS IS" BASIS,
 * WITHOUT WARRANTIES OR CONDITIONS OF ANY KIND, either express or implied.
 * See the License for the specific language governing permissions and
 * limitations under the License.
 */

package com.patrykandpatrick.vico.core.chart

import com.patrykandpatrick.vico.core.entry.ChartEntry
import com.patrykandpatrick.vico.core.entry.Entry

/**
 * For each [ChartEntry] in the list such that [ChartEntry.x] belongs to the provided range, calls the [action] function
 * block with the [ChartEntry] as the block’s argument.
 */
<<<<<<< HEAD
public inline fun <E : Entry> List<E>.forEachIn(
    range: ClosedFloatingPointRange<Float>,
    action: (E) -> Unit,
=======
public inline fun List<ChartEntry>.forEachIn(range: ClosedFloatingPointRange<Float>, action: (ChartEntry) -> Unit) {
    forEach { if (it.x in range) action(it) }
}

/**
 * For each [ChartEntry] in the list such that [ChartEntry.x] belongs to the provided range, calls the [action] function
 * block with the [ChartEntry] and its index in the list as the block’s arguments.
 */
public inline fun List<ChartEntry>.forEachInAbsolutelyIndexed(
    range: ClosedFloatingPointRange<Float>,
    action: (Int, ChartEntry) -> Unit,
>>>>>>> 77160bbe
) {
    var index = 0
    forEach { entry ->
        if (entry.x in range) action(index, entry)
        index++
    }
}

/**
 * For each [ChartEntry] in the list such that [ChartEntry.x] belongs to the provided range, calls the [action] function
 * block with the [ChartEntry] and its index in the filtered list as the block’s arguments.
 */
public inline fun List<ChartEntry>.forEachInRelativelyIndexed(
    range: ClosedFloatingPointRange<Float>,
    action: (Int, ChartEntry) -> Unit,
) {
    var index = 0
    forEachIn(range) { action(index++, it) }
}

/**
 * For each [ChartEntry] in the list such that [ChartEntry.x] belongs to the provided range, calls the [action] function
 * block with the [ChartEntry], its index in the filtered list, and the next [ChartEntry] in the filtered list as the
 * block’s arguments.
 */
public inline fun List<ChartEntry>.forEachInRelativelyIndexed(
    range: ClosedFloatingPointRange<Float>,
    action: (Int, ChartEntry, ChartEntry?) -> Unit,
) {
    var relativeIndex = 0
    forEachInAbsolutelyIndexed(range) { absoluteIndex, entry ->
        action(relativeIndex++, entry, getOrNull(absoluteIndex + 1)?.takeIf { it.x in range })
    }
}<|MERGE_RESOLUTION|>--- conflicted
+++ resolved
@@ -23,12 +23,7 @@
  * For each [ChartEntry] in the list such that [ChartEntry.x] belongs to the provided range, calls the [action] function
  * block with the [ChartEntry] as the block’s argument.
  */
-<<<<<<< HEAD
-public inline fun <E : Entry> List<E>.forEachIn(
-    range: ClosedFloatingPointRange<Float>,
-    action: (E) -> Unit,
-=======
-public inline fun List<ChartEntry>.forEachIn(range: ClosedFloatingPointRange<Float>, action: (ChartEntry) -> Unit) {
+public inline fun <E : Entry> List<E>.forEachIn(range: ClosedFloatingPointRange<Float>, action: (E) -> Unit) {
     forEach { if (it.x in range) action(it) }
 }
 
@@ -36,10 +31,9 @@
  * For each [ChartEntry] in the list such that [ChartEntry.x] belongs to the provided range, calls the [action] function
  * block with the [ChartEntry] and its index in the list as the block’s arguments.
  */
-public inline fun List<ChartEntry>.forEachInAbsolutelyIndexed(
+public inline fun <E : Entry> List<E>.forEachInAbsolutelyIndexed(
     range: ClosedFloatingPointRange<Float>,
-    action: (Int, ChartEntry) -> Unit,
->>>>>>> 77160bbe
+    action: (Int, E) -> Unit,
 ) {
     var index = 0
     forEach { entry ->
@@ -52,9 +46,9 @@
  * For each [ChartEntry] in the list such that [ChartEntry.x] belongs to the provided range, calls the [action] function
  * block with the [ChartEntry] and its index in the filtered list as the block’s arguments.
  */
-public inline fun List<ChartEntry>.forEachInRelativelyIndexed(
+public inline fun <E : Entry> List<E>.forEachInRelativelyIndexed(
     range: ClosedFloatingPointRange<Float>,
-    action: (Int, ChartEntry) -> Unit,
+    action: (Int, E) -> Unit,
 ) {
     var index = 0
     forEachIn(range) { action(index++, it) }
@@ -65,9 +59,9 @@
  * block with the [ChartEntry], its index in the filtered list, and the next [ChartEntry] in the filtered list as the
  * block’s arguments.
  */
-public inline fun List<ChartEntry>.forEachInRelativelyIndexed(
+public inline fun <E : Entry> List<E>.forEachInRelativelyIndexed(
     range: ClosedFloatingPointRange<Float>,
-    action: (Int, ChartEntry, ChartEntry?) -> Unit,
+    action: (Int, E, E?) -> Unit,
 ) {
     var relativeIndex = 0
     forEachInAbsolutelyIndexed(range) { absoluteIndex, entry ->
