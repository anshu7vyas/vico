/*
 * Copyright 2023 by Patryk Goworowski and Patrick Michalik.
 *
 * Licensed under the Apache License, Version 2.0 (the "License");
 * you may not use this file except in compliance with the License.
 * You may obtain a copy of the License at
 *
 *     http://www.apache.org/licenses/LICENSE-2.0
 *
 * Unless required by applicable law or agreed to in writing, software
 * distributed under the License is distributed on an "AS IS" BASIS,
 * WITHOUT WARRANTIES OR CONDITIONS OF ANY KIND, either express or implied.
 * See the License for the specific language governing permissions and
 * limitations under the License.
 */

package com.patrykandpatrick.vico.core.chart.line

import android.graphics.Color
import android.graphics.Paint
import android.graphics.Path
import android.graphics.RectF
import com.patrykandpatrick.vico.core.DefaultDimens
import com.patrykandpatrick.vico.core.axis.AxisPosition
import com.patrykandpatrick.vico.core.axis.AxisRenderer
import com.patrykandpatrick.vico.core.chart.BaseChart
import com.patrykandpatrick.vico.core.chart.DefaultPointConnector
import com.patrykandpatrick.vico.core.chart.composed.ComposedChart
import com.patrykandpatrick.vico.core.chart.dimensions.HorizontalDimensions
import com.patrykandpatrick.vico.core.chart.dimensions.MutableHorizontalDimensions
import com.patrykandpatrick.vico.core.chart.draw.ChartDrawContext
import com.patrykandpatrick.vico.core.chart.forEachInRelativelyIndexed
import com.patrykandpatrick.vico.core.chart.insets.Insets
import com.patrykandpatrick.vico.core.chart.layout.HorizontalLayout
import com.patrykandpatrick.vico.core.chart.line.LineChart.LineSpec
import com.patrykandpatrick.vico.core.chart.line.LineChart.LineSpec.PointConnector
import com.patrykandpatrick.vico.core.chart.put
import com.patrykandpatrick.vico.core.chart.values.ChartValues
import com.patrykandpatrick.vico.core.chart.values.ChartValuesManager
import com.patrykandpatrick.vico.core.component.Component
import com.patrykandpatrick.vico.core.component.shape.shader.DynamicShader
import com.patrykandpatrick.vico.core.component.text.TextComponent
import com.patrykandpatrick.vico.core.component.text.VerticalPosition
import com.patrykandpatrick.vico.core.component.text.inBounds
import com.patrykandpatrick.vico.core.context.DrawContext
import com.patrykandpatrick.vico.core.context.MeasureContext
import com.patrykandpatrick.vico.core.entry.ChartEntry
import com.patrykandpatrick.vico.core.entry.ChartEntryModel
import com.patrykandpatrick.vico.core.extension.doubled
import com.patrykandpatrick.vico.core.extension.getRepeating
import com.patrykandpatrick.vico.core.extension.getStart
import com.patrykandpatrick.vico.core.extension.half
import com.patrykandpatrick.vico.core.extension.rangeWith
import com.patrykandpatrick.vico.core.formatter.DecimalFormatValueFormatter
import com.patrykandpatrick.vico.core.formatter.ValueFormatter
import com.patrykandpatrick.vico.core.marker.Marker
import kotlin.math.max
import kotlin.math.min

/**
 * [LineChart] displays data as a continuous line.
 *
 * @param lines a [List] of [LineSpec]s defining the style of each line.
 * @param spacingDp the spacing between each [LineSpec.point] (in dp).
 * @param targetVerticalAxisPosition if this is set, any [AxisRenderer] with an [AxisPosition] equal to the provided
 * value will use the [ChartValues] provided by this chart. This is meant to be used with [ComposedChart].
 */
public open class LineChart(
    public var lines: List<LineSpec> = listOf(LineSpec()),
    public var spacingDp: Float = DefaultDimens.POINT_SPACING,
    public var targetVerticalAxisPosition: AxisPosition.Vertical? = null,
) : BaseChart<ChartEntryModel>() {

    /**
     * Creates a [LineChart] with a common style for all lines.
     *
     * @param line a [LineSpec] defining the style of each line.
     * @param spacingDp the spacing between each [LineSpec.point] (in dp).
     * @param targetVerticalAxisPosition if this is set, any [AxisRenderer] with an [AxisPosition] equal to the provided
     * value will use the [ChartValues] provided by this chart. This is meant to be used with [ComposedChart].
     */
    public constructor(
        line: LineSpec,
        spacingDp: Float,
        targetVerticalAxisPosition: AxisPosition.Vertical? = null,
    ) : this(listOf(line), spacingDp, targetVerticalAxisPosition)

    /**
     * Defines the appearance of a line in a line chart.
     *
     * @param lineColor the color of the line.
     * @param lineThicknessDp the thickness of the line (in dp).
     * @param lineBackgroundShader an optional [DynamicShader] to use for the area below the line.
     * @param lineCap the stroke cap for the line.
     * @param point an optional [Component] that can be drawn at a given point on the line.
     * @param pointSizeDp the size of the [point] (in dp).
     * @param dataLabel an optional [TextComponent] to use for data labels.
     * @param dataLabelVerticalPosition the vertical position of data labels relative to the line.
     * @param dataLabelValueFormatter the [ValueFormatter] to use for data labels.
     * @param dataLabelRotationDegrees the rotation of data labels (in degrees).
     * @param pointConnector the [PointConnector] for the line.
     */
    public open class LineSpec(
        lineColor: Int = Color.LTGRAY,
        public var lineThicknessDp: Float = DefaultDimens.LINE_THICKNESS,
        public var lineBackgroundShader: DynamicShader? = null,
        public var lineCap: Paint.Cap = Paint.Cap.ROUND,
        public var point: Component? = null,
        public var pointSizeDp: Float = DefaultDimens.POINT_SIZE,
        public var dataLabel: TextComponent? = null,
        public var dataLabelVerticalPosition: VerticalPosition = VerticalPosition.Top,
        public var dataLabelValueFormatter: ValueFormatter = DecimalFormatValueFormatter(),
        public var dataLabelRotationDegrees: Float = 0f,
        public var pointConnector: PointConnector = DefaultPointConnector(),
    ) {

        /**
         * Defines the appearance of a line in a line chart.
         *
         * @param lineColor the color of the line.
         * @param lineThicknessDp the thickness of the line (in dp).
         * @param lineBackgroundShader an optional [DynamicShader] to use for the area below the line.
         * @param lineCap the stroke cap for the line.
         * @param cubicStrength the strength of the cubic bezier curve between each point on the line.
         * @param point an optional [Component] that can be drawn at a given point on the line.
         * @param pointSizeDp the size of the [point] (in dp).
         * @param dataLabel an optional [TextComponent] to use for data labels.
         * @param dataLabelVerticalPosition the vertical position of data labels relative to the line.
         * @param dataLabelValueFormatter the [ValueFormatter] to use for data labels.
         * @param dataLabelRotationDegrees the rotation of data labels in degrees.
         */
        @Deprecated(
            message = """Rather than using this constructor and its `cubicStrength` parameter, use the primary
                constructor and provide a `DefaultPointConnector` instance with a custom `cubicStrength` via the
                `pointConnector` parameter.""",
            replaceWith = ReplaceWith(
                expression = """LineSpec(
                        lineColor = lineColor,
                        lineThicknessDp = lineThicknessDp,
                        lineBackgroundShader = lineBackgroundShader,
                        lineCap = lineCap,
                        point = point,
                        pointSizeDp = pointSizeDp,
                        dataLabel = dataLabel,
                        dataLabelVerticalPosition = dataLabelVerticalPosition,
                        dataLabelValueFormatter = dataLabelValueFormatter,
                        dataLabelRotationDegrees = dataLabelRotationDegrees,
                        pointConnector = DefaultPointConnector(cubicStrength = cubicStrength),
                    )""",
                imports = arrayOf("com.patrykandpatrick.vico.core.chart.DefaultPointConnector"),
            ),
            level = DeprecationLevel.ERROR,
        )
        public constructor(
            lineColor: Int = Color.LTGRAY,
            lineThicknessDp: Float = DefaultDimens.LINE_THICKNESS,
            lineBackgroundShader: DynamicShader? = null,
            lineCap: Paint.Cap = Paint.Cap.ROUND,
            cubicStrength: Float,
            point: Component? = null,
            pointSizeDp: Float = DefaultDimens.POINT_SIZE,
            dataLabel: TextComponent? = null,
            dataLabelVerticalPosition: VerticalPosition = VerticalPosition.Top,
            dataLabelValueFormatter: ValueFormatter = DecimalFormatValueFormatter(),
            dataLabelRotationDegrees: Float = 0f,
        ) : this(
            lineColor = lineColor,
            lineThicknessDp = lineThicknessDp,
            lineBackgroundShader = lineBackgroundShader,
            lineCap = lineCap,
            point = point,
            pointSizeDp = pointSizeDp,
            dataLabel = dataLabel,
            dataLabelVerticalPosition = dataLabelVerticalPosition,
            dataLabelValueFormatter = dataLabelValueFormatter,
            dataLabelRotationDegrees = dataLabelRotationDegrees,
            pointConnector = DefaultPointConnector(cubicStrength = cubicStrength),
        )

        /**
         * Returns `true` if the [lineBackgroundShader] is not null, and `false` otherwise.
         */
        public val hasLineBackgroundShader: Boolean
            get() = lineBackgroundShader != null

        protected val linePaint: Paint = Paint(Paint.ANTI_ALIAS_FLAG).apply {
            style = Paint.Style.STROKE
            color = lineColor
            strokeCap = lineCap
        }

        protected val lineBackgroundPaint: Paint = Paint(Paint.ANTI_ALIAS_FLAG)

        /**
         * The color of the line.
         */
        public var lineColor: Int by linePaint::color

        /**
         * The stroke cap for the line.
         */
        public var lineStrokeCap: Paint.Cap by linePaint::strokeCap

        /**
         * Draws a [point] at the given [x] and [y] coordinates, using the provided [context].
         *
         * @see Component
         */
        public fun drawPoint(
            context: DrawContext,
            x: Float,
            y: Float,
        ): Unit = with(context) {
            point?.drawPoint(context, x, y, pointSizeDp.pixels.half)
        }

        /**
         * Draws the line.
         */
        public fun drawLine(context: DrawContext, path: Path): Unit = with(context) {
            linePaint.strokeWidth = lineThicknessDp.pixels
            canvas.drawPath(path, linePaint)
        }

        /**
         * Draws the line background.
         */
        public fun drawBackgroundLine(context: DrawContext, bounds: RectF, path: Path): Unit = with(context) {
            lineBackgroundPaint.shader = lineBackgroundShader
                ?.provideShader(
                    context = context,
                    left = bounds.left,
                    top = bounds.top,
                    right = bounds.right,
                    bottom = bounds.bottom,
                )

            canvas.drawPath(path, lineBackgroundPaint)
        }

        /**
         * Defines the shape of a line in a line chart by specifying how points are to be connected.
         *
         * @see DefaultPointConnector
         */
        public interface PointConnector {

            /**
             * Draws a line between two points.
             */
            public fun connect(
                path: Path,
                prevX: Float,
                prevY: Float,
                x: Float,
                y: Float,
                horizontalDimensions: HorizontalDimensions,
                bounds: RectF,
            )
        }
    }

    /**
     * The [Path] used to draw the lines, each of which corresponds to a [LineSpec].
     */
    protected val linePath: Path = Path()

    /**
     * The [Path] used to draw the backgrounds of the lines, each of which corresponds to a [LineSpec].
     */
    protected val lineBackgroundPath: Path = Path()

    /**
     * Holds information on the [LineChart]’s horizontal dimensions.
     */
    protected val horizontalDimensions: MutableHorizontalDimensions = MutableHorizontalDimensions()

    override val entryLocationMap: HashMap<Float, MutableList<Marker.EntryModel>> = HashMap()

    override fun drawChart(
        context: ChartDrawContext,
        model: ChartEntryModel,
    ): Unit = with(context) {
        resetTempData()

        model.entries.forEachIndexed { entryListIndex, entries ->

            linePath.rewind()
            lineBackgroundPath.rewind()
            val component = lines.getRepeating(entryListIndex)

            var prevX = bounds.getStart(isLtr = isLtr)
            var prevY = bounds.bottom

            val drawingStartAlignmentCorrection = layoutDirectionMultiplier * horizontalDimensions.startPadding

            val drawingStart = bounds.getStart(isLtr = isLtr) + drawingStartAlignmentCorrection - horizontalScroll

            forEachPointWithinBoundsIndexed(
                entries = entries,
                drawingStart = drawingStart,
            ) { entryIndex, entry, x, y, _, _ ->
                if (linePath.isEmpty) {
                    linePath.moveTo(x, y)
                    if (component.hasLineBackgroundShader) {
                        lineBackgroundPath.moveTo(x, bounds.bottom)
                        lineBackgroundPath.lineTo(x, y)
                    }
                } else {
                    component.pointConnector.connect(
                        path = linePath,
                        prevX = prevX,
                        prevY = prevY,
                        x = x,
                        y = y,
                        horizontalDimensions = horizontalDimensions,
                        bounds = bounds,
                    )
                    if (component.hasLineBackgroundShader) {
                        component.pointConnector.connect(
                            path = lineBackgroundPath,
                            prevX = prevX,
                            prevY = prevY,
                            x = x,
                            y = y,
                            horizontalDimensions = horizontalDimensions,
                            bounds = bounds,
                        )
                    }
                }
                prevX = x
                prevY = y

                if (x in bounds.left..bounds.right) {
                    entryLocationMap.put(
                        x = x,
                        y = y.coerceIn(bounds.top, bounds.bottom),
                        entry = entry,
                        color = component.lineColor,
                        index = entryIndex,
                    )
                }
            }

            if (component.hasLineBackgroundShader) {
                lineBackgroundPath.lineTo(prevX, bounds.bottom)
                lineBackgroundPath.close()
                component.drawBackgroundLine(context, bounds, lineBackgroundPath)
            }
            component.drawLine(context, linePath)

            drawPointsAndDataLabels(
                lineSpec = component,
                entries = entries,
                drawingStart = drawingStart,
            )
        }
    }

    /**
     * Draws a line’s points ([LineSpec.point]) and their corresponding data labels ([LineSpec.dataLabel]).
     */
    protected open fun ChartDrawContext.drawPointsAndDataLabels(
        lineSpec: LineSpec,
        entries: List<ChartEntry>,
        drawingStart: Float,
    ) {
        if (lineSpec.point == null && lineSpec.dataLabel == null) return
        val chartValues = chartValuesManager.getChartValues(targetVerticalAxisPosition)

        forEachPointWithinBoundsIndexed(
            entries = entries,
            drawingStart = drawingStart,
        ) { _, chartEntry, x, y, previousX, nextX ->

            if (lineSpec.point != null) lineSpec.drawPoint(context = this, x = x, y = y)

            lineSpec.dataLabel.takeIf {
                horizontalLayout is HorizontalLayout.Segmented ||
                    chartEntry.x != chartValues.minX && chartEntry.x != chartValues.maxX ||
                    chartEntry.x == chartValues.minX && horizontalDimensions.startPadding > 0 ||
                    chartEntry.x == chartValues.maxX && horizontalDimensions.endPadding > 0
            }?.let { textComponent ->

                val distanceFromLine = maxOf(
                    a = lineSpec.lineThicknessDp,
                    b = lineSpec.pointSizeDpOrZero,
                ).half.pixels

                val text = lineSpec.dataLabelValueFormatter.formatValue(
                    value = chartEntry.y,
                    chartValues = chartValues,
                )
                val maxWidth = getMaxDataLabelWidth(chartEntry, x, previousX, nextX)
                val verticalPosition = lineSpec.dataLabelVerticalPosition.inBounds(
                    bounds = bounds,
                    distanceFromPoint = distanceFromLine,
                    componentHeight = textComponent.getHeight(
                        context = this,
                        text = text,
                        width = maxWidth,
                        rotationDegrees = lineSpec.dataLabelRotationDegrees,
                    ),
                    y = y,
                )
                val dataLabelY = y + when (verticalPosition) {
                    VerticalPosition.Top -> -distanceFromLine
                    VerticalPosition.Center -> 0f
                    VerticalPosition.Bottom -> distanceFromLine
                }
                textComponent.drawText(
                    context = this,
                    textX = x,
                    textY = dataLabelY,
                    text = text,
                    verticalPosition = verticalPosition,
                    maxTextWidth = maxWidth,
                    rotationDegrees = lineSpec.dataLabelRotationDegrees,
                )
            }
        }
    }

    protected fun ChartDrawContext.getMaxDataLabelWidth(
        entry: ChartEntry,
        x: Float,
        previousX: Float?,
        nextX: Float?,
    ): Int {
        val chartValues = chartValuesManager.getChartValues(targetVerticalAxisPosition)
        return when {
            previousX != null && nextX != null -> min(x - previousX, nextX - x)

            previousX == null && nextX == null ->
                min(horizontalDimensions.startPadding, horizontalDimensions.endPadding).doubled

            nextX != null -> {
                val extraSpace = when (horizontalLayout) {
                    is HorizontalLayout.Segmented -> horizontalDimensions.xSpacing.half
                    is HorizontalLayout.FullWidth -> horizontalDimensions.startPadding
                }
                ((entry.x - chartValues.minX) / chartValues.xStep * horizontalDimensions.xSpacing + extraSpace)
                    .doubled
                    .coerceAtMost(nextX - x)
            }

            else -> {
                val extraSpace = when (horizontalLayout) {
                    is HorizontalLayout.Segmented -> horizontalDimensions.xSpacing.half
                    is HorizontalLayout.FullWidth -> horizontalDimensions.endPadding
                }
                ((chartValues.maxX - entry.x) / chartValues.xStep * horizontalDimensions.xSpacing + extraSpace)
                    .doubled
                    .coerceAtMost(x - previousX!!)
            }
        }.toInt()
    }

    /**
     * Clears the temporary data saved during a single [drawChart] run.
     */
    protected fun resetTempData() {
        entryLocationMap.clear()
        linePath.rewind()
        lineBackgroundPath.rewind()
    }

    /**
     * Performs the given [action] for each [ChartEntry] in [entries] that lies within the chart’s bounds.
     */
    protected open fun ChartDrawContext.forEachPointWithinBoundsIndexed(
        entries: List<ChartEntry>,
        drawingStart: Float,
        action: (index: Int, entry: ChartEntry, x: Float, y: Float, previousX: Float?, nextX: Float?) -> Unit,
    ) {
        val chartValues = chartValuesManager.getChartValues(targetVerticalAxisPosition)

        val minX = chartValues.minX
        val maxX = chartValues.maxX
        val minY = chartValues.minY
        val maxY = chartValues.maxY
        val xStep = chartValues.xStep

        var x: Float = Float.NEGATIVE_INFINITY
        var nextX: Float? = null
        var y: Float

        var prevEntry: ChartEntry? = null
        var lastEntry: ChartEntry? = null

        val heightMultiplier = bounds.height() / (maxY - minY)

        val boundsStart = bounds.getStart(isLtr = isLtr)
        val boundsEnd = boundsStart + layoutDirectionMultiplier * bounds.width()

        fun getDrawX(entry: ChartEntry): Float = drawingStart + layoutDirectionMultiplier *
            horizontalDimensions.xSpacing * (entry.x - minX) / xStep

        fun getDrawY(entry: ChartEntry): Float =
            bounds.bottom - (entry.y - minY) * heightMultiplier

        entries.forEachInRelativelyIndexed(minX - xStep..maxX + xStep) { index, entry, next ->

            val previousX = x.takeIf { it.isFinite() }
            x = nextX ?: getDrawX(entry)
            nextX = next?.let(::getDrawX)
            y = getDrawY(entry)

            when {
                isLtr && x < boundsStart || isLtr.not() && x > boundsStart -> {
                    prevEntry = entry
                }

                x in boundsStart.rangeWith(other = boundsEnd) -> {
                    prevEntry?.also {
                        action(index, it, getDrawX(it), getDrawY(it), previousX, nextX)
                        prevEntry = null
                    }
                    action(index, entry, x, y, previousX, nextX)
                }

                (isLtr && x > boundsEnd || isLtr.not() && x < boundsEnd) && lastEntry == null -> {
                    action(index, entry, x, y, previousX, nextX)
                    lastEntry = entry
                }
            }
        }
    }

    override fun getHorizontalDimensions(
        context: MeasureContext,
        model: ChartEntryModel,
    ): HorizontalDimensions = with(context) {
        val maxPointSize = lines.maxOf { it.pointSizeDpOrZero }.pixels
        horizontalDimensions.apply {
            xSpacing = maxPointSize + spacingDp.pixels
            when (horizontalLayout) {
                is HorizontalLayout.Segmented -> scalableStartPadding = xSpacing.half
                is HorizontalLayout.FullWidth -> {
                    scalableStartPadding = horizontalLayout.startPaddingDp.pixels
                    unscalableStartPadding = maxPointSize.half
                    unscalableEndPadding = unscalableStartPadding
                }
            }
            scalableEndPadding = scalableStartPadding
        }
    }

    override fun updateChartValues(chartValuesManager: ChartValuesManager, model: ChartEntryModel, xStep: Float?) {
        @Suppress("DEPRECATION_ERROR")
        chartValuesManager.tryUpdate(
            minX = axisValuesOverrider?.getMinX(model) ?: minX ?: model.minX,
            maxX = axisValuesOverrider?.getMaxX(model) ?: maxX ?: model.maxX,
            minY = axisValuesOverrider?.getMinY(model) ?: minY ?: min(model.minY, 0f),
            maxY = axisValuesOverrider?.getMaxY(model) ?: maxY ?: model.maxY,
<<<<<<< HEAD
            model = model,
=======
            xStep = xStep ?: model.xGcd,
            chartEntryModel = model,
>>>>>>> 77160bbe
            axisPosition = targetVerticalAxisPosition,
        )
    }

    override fun getInsets(
        context: MeasureContext,
        outInsets: Insets,
        horizontalDimensions: HorizontalDimensions,
    ): Unit = with(context) {
        outInsets.setVertical(
            value = lines.maxOf {
                if (it.point != null) max(a = it.lineThicknessDp, b = it.pointSizeDp) else it.lineThicknessDp
            }.pixels,
        )
    }
}<|MERGE_RESOLUTION|>--- conflicted
+++ resolved
@@ -553,12 +553,8 @@
             maxX = axisValuesOverrider?.getMaxX(model) ?: maxX ?: model.maxX,
             minY = axisValuesOverrider?.getMinY(model) ?: minY ?: min(model.minY, 0f),
             maxY = axisValuesOverrider?.getMaxY(model) ?: maxY ?: model.maxY,
-<<<<<<< HEAD
+            xStep = xStep ?: model.xGcd,
             model = model,
-=======
-            xStep = xStep ?: model.xGcd,
-            chartEntryModel = model,
->>>>>>> 77160bbe
             axisPosition = targetVerticalAxisPosition,
         )
     }
