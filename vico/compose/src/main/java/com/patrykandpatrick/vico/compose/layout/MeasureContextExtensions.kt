/*
 * Copyright 2023 by Patryk Goworowski and Patrick Michalik.
 *
 * Licensed under the Apache License, Version 2.0 (the "License");
 * you may not use this file except in compliance with the License.
 * You may obtain a copy of the License at
 *
 *     http://www.apache.org/licenses/LICENSE-2.0
 *
 * Unless required by applicable law or agreed to in writing, software
 * distributed under the License is distributed on an "AS IS" BASIS,
 * WITHOUT WARRANTIES OR CONDITIONS OF ANY KIND, either express or implied.
 * See the License for the specific language governing permissions and
 * limitations under the License.
 */

package com.patrykandpatrick.vico.compose.layout

import android.graphics.RectF
import androidx.compose.runtime.Composable
import androidx.compose.runtime.remember
import androidx.compose.ui.platform.LocalDensity
import androidx.compose.ui.platform.LocalLayoutDirection
import androidx.compose.ui.unit.LayoutDirection
import com.patrykandpatrick.vico.core.chart.CartesianChart
import com.patrykandpatrick.vico.core.chart.layout.HorizontalLayout
<<<<<<< HEAD
import com.patrykandpatrick.vico.core.context.CartesianMeasureContext
import com.patrykandpatrick.vico.core.context.MutableCartesianMeasureContext
=======
import com.patrykandpatrick.vico.core.chart.values.ChartValues
import com.patrykandpatrick.vico.core.context.MeasureContext
>>>>>>> a9adfdbd
import com.patrykandpatrick.vico.core.context.MutableMeasureContext
import com.patrykandpatrick.vico.core.model.CartesianChartModel

/**
 * The anonymous implementation of the [CartesianMeasureContext].
 *
 * @param isHorizontalScrollEnabled whether horizontal scrolling is enabled.
 * @param canvasBounds the bounds of the canvas that will be used to draw the chart and its components.
 * @param horizontalLayout defines how the chart’s content is positioned horizontally.
 * @param spToPx converts dimensions from sp to px.
 * @param chartValues houses the [CartesianChart]’s [CartesianChartModel] and _x_ and _y_ ranges.
 */
@Composable
public fun getMeasureContext(
    canvasBounds: RectF,
): MutableMeasureContext = remember {
    MutableMeasureContext(
        canvasBounds = canvasBounds,
        density = 0f,
        fontScale = 0f,
        isLtr = true,
    )
}.apply {
    density = getDensity()
    fontScale = getFontScale()
    isLtr = getIsLtr()
}

/**
 * The anonymous implementation of the [CartesianMeasureContext].
 *
 * @param isHorizontalScrollEnabled whether horizontal scrolling is enabled.
 * @param chartScale the scale of the chart. Used to handle zooming in and out.
 * @param canvasBounds the bounds of the canvas that will be used to draw the chart and its components.
 * @param horizontalLayout defines how the chart’s content is positioned horizontally.
 */
@Composable
public fun getCartesianMeasureContext(
    isHorizontalScrollEnabled: Boolean,
    canvasBounds: RectF,
    horizontalLayout: HorizontalLayout,
<<<<<<< HEAD
): MutableCartesianMeasureContext = remember {
    MutableCartesianMeasureContext(
        canvasBounds = canvasBounds,
        density = 0f,
        fontScale = 0f,
        isLtr = true,
        isHorizontalScrollEnabled = isHorizontalScrollEnabled,
        chartScale = chartScale,
        horizontalLayout = horizontalLayout,
    )
}.apply {
    density = getDensity()
    fontScale = getFontScale()
    isLtr = getIsLtr()
    this.isHorizontalScrollEnabled = isHorizontalScrollEnabled
    this.chartScale = chartScale
}

@Composable
internal fun getDensity(): Float = LocalDensity.current.density

@Composable
internal fun getFontScale(): Float = LocalDensity.current.fontScale * LocalDensity.current.density

@Composable
internal fun getIsLtr(): Boolean = LocalLayoutDirection.current == LayoutDirection.Ltr
=======
    spToPx: (Float) -> Float,
    chartValues: ChartValues,
): MutableMeasureContext =
    remember {
        MutableMeasureContext(
            canvasBounds = canvasBounds,
            density = 0f,
            isLtr = true,
            spToPx = spToPx,
            chartValues = chartValues,
        )
    }.apply {
        this.density = LocalDensity.current.density
        this.isLtr = LocalLayoutDirection.current == LayoutDirection.Ltr
        this.isHorizontalScrollEnabled = isHorizontalScrollEnabled
        this.horizontalLayout = horizontalLayout
        this.spToPx = spToPx
        this.chartValues = chartValues
    }
>>>>>>> a9adfdbd
<|MERGE_RESOLUTION|>--- conflicted
+++ resolved
@@ -24,13 +24,9 @@
 import androidx.compose.ui.unit.LayoutDirection
 import com.patrykandpatrick.vico.core.chart.CartesianChart
 import com.patrykandpatrick.vico.core.chart.layout.HorizontalLayout
-<<<<<<< HEAD
+import com.patrykandpatrick.vico.core.chart.values.ChartValues
 import com.patrykandpatrick.vico.core.context.CartesianMeasureContext
 import com.patrykandpatrick.vico.core.context.MutableCartesianMeasureContext
-=======
-import com.patrykandpatrick.vico.core.chart.values.ChartValues
-import com.patrykandpatrick.vico.core.context.MeasureContext
->>>>>>> a9adfdbd
 import com.patrykandpatrick.vico.core.context.MutableMeasureContext
 import com.patrykandpatrick.vico.core.model.CartesianChartModel
 
@@ -72,39 +68,11 @@
     isHorizontalScrollEnabled: Boolean,
     canvasBounds: RectF,
     horizontalLayout: HorizontalLayout,
-<<<<<<< HEAD
-): MutableCartesianMeasureContext = remember {
-    MutableCartesianMeasureContext(
-        canvasBounds = canvasBounds,
-        density = 0f,
-        fontScale = 0f,
-        isLtr = true,
-        isHorizontalScrollEnabled = isHorizontalScrollEnabled,
-        chartScale = chartScale,
-        horizontalLayout = horizontalLayout,
-    )
-}.apply {
-    density = getDensity()
-    fontScale = getFontScale()
-    isLtr = getIsLtr()
-    this.isHorizontalScrollEnabled = isHorizontalScrollEnabled
-    this.chartScale = chartScale
-}
-
-@Composable
-internal fun getDensity(): Float = LocalDensity.current.density
-
-@Composable
-internal fun getFontScale(): Float = LocalDensity.current.fontScale * LocalDensity.current.density
-
-@Composable
-internal fun getIsLtr(): Boolean = LocalLayoutDirection.current == LayoutDirection.Ltr
-=======
     spToPx: (Float) -> Float,
     chartValues: ChartValues,
-): MutableMeasureContext =
+): MutableCartesianMeasureContext =
     remember {
-        MutableMeasureContext(
+        MutableCartesianMeasureContext(
             canvasBounds = canvasBounds,
             density = 0f,
             isLtr = true,
@@ -118,5 +86,4 @@
         this.horizontalLayout = horizontalLayout
         this.spToPx = spToPx
         this.chartValues = chartValues
-    }
->>>>>>> a9adfdbd
+    }