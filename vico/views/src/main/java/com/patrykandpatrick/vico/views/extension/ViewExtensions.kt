/*
 * Copyright 2024 by Patryk Goworowski and Patrick Michalik.
 *
 * Licensed under the Apache License, Version 2.0 (the "License");
 * you may not use this file except in compliance with the License.
 * You may obtain a copy of the License at
 *
 *     http://www.apache.org/licenses/LICENSE-2.0
 *
 * Unless required by applicable law or agreed to in writing, software
 * distributed under the License is distributed on an "AS IS" BASIS,
 * WITHOUT WARRANTIES OR CONDITIONS OF ANY KIND, either express or implied.
 * See the License for the specific language governing permissions and
 * limitations under the License.
 */

package com.patrykandpatrick.vico.views.extension

import android.view.MotionEvent
import android.view.View
import android.widget.OverScroller
import androidx.core.view.ViewCompat
import androidx.core.view.updatePadding
import com.patrykandpatrick.vico.core.util.Point

internal val Int.specSize: Int
    get() = View.MeasureSpec.getSize(this)

internal val Int.specMode: Int
    get() = View.MeasureSpec.getMode(this)

internal var View.verticalPadding: Int
    get() = paddingTop + paddingBottom
    set(value) {
        updatePadding(top = value / 2, bottom = value / 2)
    }

internal var View.horizontalPadding: Int
    get() = paddingLeft + paddingRight
    set(value) {
        updatePadding(left = value / 2, right = value / 2)
    }

internal fun OverScroller.fling(
    startX: Int = 0,
    startY: Int = 0,
    velocityX: Int = 0,
    velocityY: Int = 0,
    minScrollX: Int = 0,
    maxScrollX: Int = Int.MAX_VALUE,
) {
    fling(startX, startY, velocityX, velocityY, minScrollX, maxScrollX, Int.MIN_VALUE, Int.MAX_VALUE)
}

<<<<<<< HEAD
/**
 * Returns the _x_ and _y_ coordinates of this event as a [Point] for the first pointer index.
 */
public val MotionEvent.point: Point
    get() = Point(x, y)

internal val View.isAttachedToWindowCompat: Boolean
    get() = ViewCompat.isAttachedToWindow(this)
=======
internal val MotionEvent.point: Point
    get() = Point(x, y)
>>>>>>> 37e6cc4c
<|MERGE_RESOLUTION|>--- conflicted
+++ resolved
@@ -52,16 +52,8 @@
     fling(startX, startY, velocityX, velocityY, minScrollX, maxScrollX, Int.MIN_VALUE, Int.MAX_VALUE)
 }
 
-<<<<<<< HEAD
-/**
- * Returns the _x_ and _y_ coordinates of this event as a [Point] for the first pointer index.
- */
-public val MotionEvent.point: Point
+internal val MotionEvent.point: Point
     get() = Point(x, y)
 
 internal val View.isAttachedToWindowCompat: Boolean
-    get() = ViewCompat.isAttachedToWindow(this)
-=======
-internal val MotionEvent.point: Point
-    get() = Point(x, y)
->>>>>>> 37e6cc4c
+    get() = ViewCompat.isAttachedToWindow(this)