--- conflicted
+++ resolved
@@ -52,14 +52,9 @@
         <attr name="shapeStyle" />
         <attr name="strokeColor" />
         <attr name="strokeWidth" />
-<<<<<<< HEAD
-        <attr name="overlayingComponentStyle" format="reference" />
-        <attr name="overlayingComponentPadding" format="dimension" />
-=======
         <attr name="overlayingComponentStyle" format="reference"/>
         <attr name="layeredComponentStyle" format="reference" />
         <attr name="overlayingComponentPadding" format="dimension"/>
         <attr name="layeredComponentPadding" format="dimension"/>
->>>>>>> 098ae79b
     </declare-styleable>
 </resources>