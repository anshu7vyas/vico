--- conflicted
+++ resolved
@@ -14,17 +14,7 @@
  * limitations under the License.
  */
 
-<<<<<<< HEAD
 rootProject.name = "Vico"
-include ':app'
-include ':vico'
-include ':vico:view'
-include ':vico:compose'
-include ':vico:core'
-include ':vico:compose-m2'
-include ':vico:compose-m3'
-=======
-rootProject.name = "VicoChart"
 
 include ":sample"
 include ":vico"
@@ -32,5 +22,4 @@
 include ":vico:compose"
 include ":vico:core"
 include ":vico:compose-m2"
-include ":vico:compose-m3"
->>>>>>> 17cbacda
+include ":vico:compose-m3"